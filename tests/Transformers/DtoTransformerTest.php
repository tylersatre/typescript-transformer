--- conflicted
+++ resolved
@@ -19,7 +19,6 @@
 use Spatie\TypeScriptTransformer\TypeProcessors\TypeProcessor;
 use Spatie\TypeScriptTransformer\TypeScriptTransformerConfig;
 
-<<<<<<< HEAD
 beforeEach(function () {
     $config = TypeScriptTransformerConfig::create()
         ->defaultTypeReplacements([
@@ -100,133 +99,32 @@
 
     assertMatchesSnapshot($type->transformed);
 });
-=======
-class DtoTransformerTest extends TestCase
-{
-    use MatchesSnapshots;
 
-    private DtoTransformer $transformer;
+it('transforms properties to optional ones when using optional attribute', function(){
+    $class = new class {
+        #[Optional]
+        public string $string;
+    };
 
-    protected function setUp(): void
-    {
-        parent::setUp();
+    $type = $this->transformer->transform(
+        new ReflectionClass($class),
+        'Typed'
+    );
 
-        $config = TypeScriptTransformerConfig::create()
-            ->defaultTypeReplacements([
-                DateTime::class => 'string',
-            ]);
+    assertMatchesSnapshot($type->transformed);
+});
 
-        $this->transformer = new DtoTransformer($config);
+it('transforms all properties of a class with optional attribute to optional', function(){
+    #[Optional]
+    class DummyOptionalDto{
+        public string $string;
+        public int $int;
     }
 
-    /** @test */
-    public function it_will_replace_types()
-    {
-        $type = $this->transformer->transform(
-            new ReflectionClass(Dto::class),
-            'Typed'
-        );
+    $type = $this->transformer->transform(
+        new ReflectionClass(DummyOptionalDto::class),
+        'Typed'
+    );
 
-        $this->assertMatchesTextSnapshot($type->transformed);
-        $this->assertEquals([
-            Enum::class,
-            RegularEnum::class,
-            OtherDto::class,
-            DtoWithChildren::class,
-            YetAnotherDto::class,
-        ], $type->missingSymbols->all());
-    }
-
-    /** @test */
-    public function a_type_processor_can_remove_properties()
-    {
-        $config = TypeScriptTransformerConfig::create();
-
-        $transformer = new class($config) extends DtoTransformer {
-            protected function typeProcessors(): array
-            {
-                $onlyStringPropertiesProcessor = new class implements TypeProcessor {
-                    public function process(
-                        Type $type,
-                        ReflectionProperty | ReflectionParameter | ReflectionMethod $reflection,
-                        MissingSymbolsCollection $missingSymbolsCollection
-                    ): ?Type {
-                        return $type instanceof String_ ? $type : null;
-                    }
-                };
-
-                return [$onlyStringPropertiesProcessor];
-            }
-        };
-
-        $type = $transformer->transform(
-            new ReflectionClass(Dto::class),
-            'Typed'
-        );
-
-        $this->assertMatchesTextSnapshot($type->transformed);
-    }
-
-    /** @test */
-    public function it_will_take_transform_as_typescript_attributes_into_account()
-    {
-        $class = new class {
-            #[TypeScriptType('int')]
-            public $int;
-
-            #[TypeScriptType('int|bool')]
-            public int $overwritable;
-
-            #[TypeScriptType(['an_int' => 'int', 'a_bool' => 'bool'])]
-            public $object;
-
-            #[LiteralTypeScriptType('never')]
-            public $pure_typescript;
-
-            #[LiteralTypeScriptType(['an_any' => 'any', 'a_never' => 'never'])]
-            public $pure_typescript_object;
-
-            public int $regular_type;
-        };
-
-        $type = $this->transformer->transform(
-            new ReflectionClass($class),
-            'Typed'
-        );
-
-        $this->assertMatchesSnapshot($type->transformed);
-    }
-
-    /** @test */
-    public function it_transforms_nullable_properties_to_optional_ones_when_using_optional_attribute()
-    {
-        $class = new class {
-            #[Optional]
-            public ?string $string;
-        };
-
-        $type = $this->transformer->transform(
-            new ReflectionClass($class),
-            'Typed'
-        );
-
-        $this->assertMatchesSnapshot($type->transformed);
-    }
-
-    /** @test */
-    public function it_transforms_nullable_properties_to_optional_ones_according_to_config()
-    {
-        $class = new class {
-            public ?string $string;
-        };
-
-        $config = TypeScriptTransformerConfig::create()->nullToOptional(true);
-        $type = (new DtoTransformer($config))->transform(
-            new ReflectionClass($class),
-            'Typed'
-        );
-
-        $this->assertMatchesSnapshot($type->transformed);
-    }
-}
->>>>>>> ca721777
+    assertMatchesSnapshot($type->transformed);
+});